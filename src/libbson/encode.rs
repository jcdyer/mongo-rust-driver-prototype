--- conflicted
+++ resolved
@@ -353,18 +353,6 @@
         self.size = map_size(self.fields);
     }
 
-<<<<<<< HEAD
-    /**
-    * Adds a key/value pair and updates size appropriately. Returns a mutable self reference with a fixed lifetime, allowing calls to be chained.
-    * Ex: let a = BsonDocument::inst().append(~"flag", Bool(true)).append(~"msg", UString(~"hello")).append(...);
-    * This may cause borrowing errors if used to make embedded objects.
-    */
-    pub fn append(&'self mut self, key: ~str, val: Document) -> &'self mut BsonDocument {
-        self.fields.insert(key, val);
-        self.size = map_size(self.fields);
-        self
-    }
-
     /**
      * If the provided document is Embedded, puts all of its (key,val) pairs
      * into self. Otherwise, does nothing.
@@ -380,8 +368,6 @@
         }
     }
 
-=======
->>>>>>> 56b5c37a
     ///Returns a new BsonDocument struct.
     ///The default size is 5: 4 for the size integer and 1 for the terminating 0x0.
     pub fn new() -> BsonDocument {
