--- conflicted
+++ resolved
@@ -28,11 +28,7 @@
  * This can be converted back and forth from BsonDocument
  * by using the Embedded variant.
  */
-<<<<<<< HEAD
 #[deriving(Eq,ToStr,Clone)]
-=======
-#[deriving(Eq,Clone)]
->>>>>>> 56b5c37a
 pub enum Document {
     Double(f64),                    //x01
     UString(~str),                    //x02
