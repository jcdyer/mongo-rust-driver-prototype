/* Copyright 2013 10gen Inc.
 *
 * Licensed under the Apache License, Version 2.0 (the "License");
 * you may not use this file except in compliance with the License.
 * You may obtain a copy of the License at
 *
 * http://www.apache.org/licenses/LICENSE-2.0
 *
 * Unless required by applicable law or agreed to in writing, software
 * distributed under the License is distributed on an "AS IS" BASIS,
 * WITHOUT WARRANTIES OR CONDITIONS OF ANY KIND, either express or implied.
 * See the License for the specific language governing permissions and
 * limitations under the License.
 */

use std::num::*;
use std::cell::*;

use bson::encode::*;

use util::*;
use msg::*;
use client::Client;
use coll::Collection;
use coll::MongoIndex;

///Structure representing a cursor
pub struct Cursor {
    priv id : Option<i64>,                  // id on server (None->not yet queried, 0->closed)
    priv db: ~str,                          // name of DB associated with Cursor
    priv coll: ~str,                        // name of Collection associated with Cursor
    priv client: @Client,                   // Client (+Connection) associated with Cursor
    flags : i32,                            // QUERY_FLAGs
    batch_size : i32,                       // size of batch in cursor fetch, may be modified
    query_spec : BsonDocument,              // query, may be modified
    open : bool,                            // is cursor open?
    iter_err : Option<MongoErr>,            // last error from iteration (stored in cursor)
    priv retrieved : i32,                   // number retrieved by cursor already
    priv proj_spec : Option<BsonDocument>,  // projection, does not appear to be resettable
    priv skip : i32,                        // number to skip, specify before first "next"
    priv limit : i32,                       // max to return, specify before first "next"
    priv data : ~[~BsonDocument],           // docs stored in cursor
<<<<<<< HEAD
    priv i : i32,                           // i64? index within data currently held
    priv cur_batch_size: uint               // size of the current batch
=======
    priv done : Cell<bool>,                 // whether [just] finished popping
>>>>>>> 868fea60
}

///Iterator implementation, opens access to powerful functions like collect, advance, map, etc.
impl Iterator<~BsonDocument> for Cursor {
    /**
     * Returns pointer to next `BsonDocument`.
     *
     * Pointers passed for greater memory flexibility. Any errors
     * are stored in `Cursor`'s `iter_err` field.
     *
     * # Returns
     * `Some(~BsonDocument)` if there are more BsonDocuments,
     * `None` otherwise
     */
    pub fn next(&mut self) -> Option<~BsonDocument> {
        if self.refresh() == 0 {
            return None;
        }
<<<<<<< HEAD
        self.i += 1;
        //Some(copy self.data[self.i-1])
=======
>>>>>>> 868fea60
        Some(self.data.pop())
    }
}

///Cursor API
impl Cursor {
    /**
     * Initialize cursor with query, projection, collection, flags,
     * and skip and limit, but don't query yet (i.e. constructed
     * cursors are empty).
     *
     * # Arguments
     * * `query` - query associated with this `Cursor`
     * * `proj` - projection of query associated with this `Cursor`
     * * `collection` - `Collection` associated with this `Cursor`;
     *                      passed for convenience
     * * `client` - `Client` associated with this `Cursor`,
     * * `flags` -  `CUR_TAILABLE`, `SLAVE_OK`, `OPLOG_REPLAY`,
     *              `NO_CUR_TIMEOUT`, `AWAIT_DATA`, `EXHAUST`,
     *              `PARTIAL`
     *
     * # Returns
     * `Cursor`
     */
    pub fn new(     query : BsonDocument,
                    proj : Option<BsonDocument>,
                    collection : &Collection,
                    client : @Client,
                    flags : i32) -> Cursor {
        Cursor {
            id: None,
            db: collection.db.clone(),
            coll: collection.name.clone(),
            client: client,
            flags: flags,
            batch_size: 0,
            query_spec: query,
            open: true,
            iter_err: None,
            retrieved: 0,
            proj_spec: proj,
            skip: 0,
            limit: 0,
            data: ~[],
<<<<<<< HEAD
            i: 0,
            cur_batch_size: 0,
=======
            done: Cell::new(false),
>>>>>>> 868fea60
        }
    }

    /**
     * Actual function used to refresh `Cursor` and iterate.
     * Any errors go into iter_eff field of `Cursor`.
     *
     * # Returns
     * amount left in what's currently held by `Cursor`
     */
    fn refresh(&mut self) -> i32 {
        // clear out error
        self.iter_err = None;

        // if cursor's never been queried, query and fill data up
        if self.id.is_none() {
            let msg = mk_query(
                            self.client.inc_requestId(),
                            &self.db,
                            &self.coll,
                            self.flags,
                            self.skip,
                            self.batch_size,
                            copy self.query_spec,
                            copy self.proj_spec);
            match self.client._send_msg(msg_to_bytes(msg), (&self.db, None), true) {
                Ok(reply) => match reply {
                    Some(r) => match copy r {
                        // XXX check if need start
                        OpReply { header:_, flags:_, cursor_id:id, start:_, nret:n, docs:d } => {
                            self.id = Some(id);
                            self.retrieved = n;
<<<<<<< HEAD
                            self.data = d;
                            self.data.reverse();
                            self.i = 0;
                            self.cur_batch_size = self.data.len();
=======
                            let mut d_tmp = d;
                            d_tmp.reverse();
                            self.data = d_tmp;
                            if !self.done.is_empty() { self.done.take(); }
                            self.done.put_back(false);

>>>>>>> 868fea60
                            return n;
                        }
                    },
                    None => {
                        self.iter_err = Some(MongoErr::new(
                                        ~"cursor::refresh",
                                        ~"no reply",
                                        ~"received no reply from initial query"));
                        return 0;
                    }
                },
                Err(e) => {
                    self.iter_err = Some(MongoErr::new(
                                        ~"cursor::refresh",
                                        ~"sending query",
                                        fmt!("-->\n%s", e.to_str())));
                    return 0;
                }
            }

        }

        // otherwise, queried before; see if need to get_more
        if self.limit != 0 {
            // check against limit
            let diff = self.limit - self.retrieved;
            if diff > 0 { return diff; }
        }
<<<<<<< HEAD
        if self.i < self.cur_batch_size as i32 {
            // has_next *within* cursor, so don't get_more
            return (self.cur_batch_size as i32) - self.i;
=======
        if self.data.len() > 0 {
            // has_next *within* cursor, so don't get_more
            return self.data.len() as i32;
>>>>>>> 868fea60
        }

        // otherwise, no more within cursor, so see if can get_more
        let cur_id = self.id.clone().unwrap();
        if cur_id == 0 {
            // exhausted cursor; return
<<<<<<< HEAD
            if self.i > self.cur_batch_size as i32 {
=======
            if self.done.take() {
>>>>>>> 868fea60
                // only if cursor exhausted "abnormally", set iter_err
                self.iter_err = Some(MongoErr::new(
                                        ~"cursor::refresh",
                                        ~"querying on closed cursor",
                                        ~"cannot query on closed cursor"));
            }
            self.done.put_back(true);
            return 0;
        }

        // otherwise, check if allowed to get more
        if self.retrieved >= self.limit && self.limit != 0 {
            self.iter_err = Some(MongoErr::new(
                                    ~"cursor::refresh",
                                    fmt!("cursor limit %? reached", self.limit),
                                    ~"cannot retrieve beyond limit"));
            return 0;
        }

        // otherwise, get_more
        let msg = mk_get_more(
                            self.client.inc_requestId(),
                            &self.db,
                            &self.coll,
                            self.batch_size,
                            cur_id);
        match self.client._send_msg(msg_to_bytes(msg), (&self.db, None), true) {
            Ok(reply) => match reply {
                Some(r) => match copy r {
                    // TODO check re: start
                    OpReply { header:_, flags:_, cursor_id:id, start:_, nret:n, docs:d } => {
                        // close cursor if needed
                        if id == 0 { self.close(); }

                        // also update this cursor's fields
                        self.id = Some(id);
                        self.retrieved = self.retrieved + n;
<<<<<<< HEAD
                        self.data = d;
                        self.data.reverse();
                        self.i = 0;
                        self.cur_batch_size = self.data.len();
=======
                        let mut d_tmp = d;
                        d_tmp.reverse();
                        self.data = d_tmp;
                        if !self.done.is_empty() { self.done.take(); }
                        self.done.put_back(false);

>>>>>>> 868fea60
                        return n;
                    }
                },
                None => self.iter_err = Some(MongoErr::new(
                                ~"cursor::refresh",
                                ~"cursor could not refresh",
                                ~"no get_more received from server")),
            },
            Err(e) => self.iter_err = Some(e),
        }

        return 0;
    }

    /// CURSOR OPTIONS (must be specified pre-querying)
    /**
     * Skips specified amount before starting to iterate.
     *
     * # Arguments
     * * `skip` - amount to skip
     *
     * # Returns
     * () on success, `MongoErr` on failure
     *
     * # Failure Types
     * * `Cursor` already iterated over
     */
    pub fn cursor_skip(&mut self, skip: i32) -> Result<(), MongoErr> {
        if self.id.is_some() {
            return Err(MongoErr::new(
                        ~"cursor::skip",
                        ~"skipping in already queried cursor",
                        ~"must specify skip before querying cursor"));
        }

        self.skip = skip;
        Ok(())
    }

    /**
     * Limits amount to return from `Cursor`.
     *
     * # Arguments
     * * `limit` - total amount to return
     *
     * # Returns
     * () on success, `MongoErr` on failure
     *
     * # Failure Types
     * * `Cursor` already iterated over
     */
    pub fn cursor_limit(&mut self, limit: i32) -> Result<(), MongoErr> {
        if self.id.is_some() {
            return Err(MongoErr::new(
                        ~"cursor::limit",
                        ~"limiting already queried cursor",
                        ~"must specify limit before querying cursor"));
        }

        self.limit = limit;

        // also fix batch_size if needed
        if self.batch_size == 0 || self.batch_size > abs(limit) {
            self.batch_size = limit;
        }
        Ok(())
    }

    /// QUERY MODIFICATIONS
    /**
     * Explains the query.
     * Copies the `Cursor` and runs the query to gather information.
     * Returns query as `~BsonDocument` to ease searching for
     * specific fields, etc.
     *
     * # Returns
     * `~BsonDocument` explaining query on success, `MongoErr` on failure
     */
    pub fn explain(&mut self) -> Result<~BsonDocument, MongoErr> {
        let mut query = copy self.query_spec;
        query.append(~"$explain", Double(1f64));
        let mut tmp_cur = Cursor::new(  query, copy self.proj_spec,
                                        &Collection::new(   copy self.db,
                                                            copy self.coll,
                                                            self.client),
                                        self.client,
                                        self.flags);
        tmp_cur.cursor_limit(-1);
        match tmp_cur.next() {
            Some(exp) => Ok(exp),
            None => Err(MongoErr::new(
                            ~"cursor::explain",
                            ~"no explanation",
                            ~"no explanation returned by cursor")),
        }
    }

    /**
     * Hints an index (name or fields+order) to use while querying.
     *
     * # Arguments
     * * `index` -  `MongoIndexName(name)` of index to use (if named),
     *              `MongoIndexFields(~[INDEX_FIELD])` to fully specify
     *                  index from scratch
     */
    pub fn hint(&mut self, index : MongoIndex) {
        self.query_spec.append(~"$hint", UString(index.get_name()));
    }

    /**
     * Sorts results from `Cursor` given fields and their direction.
     *
     * # Arguments
     * * `orderby` - `NORMAL(~[(field, direction)])` where `field`s are
     *                  `~str` and `direction` are `ASC` or `DESC`
     *
     * # Returns
     * () on success, MongoErr on failure
     *
     * # Failure Types
     * * invalid sorting specification (`orderby`)
     */
    pub fn sort(&mut self, orderby : INDEX_FIELD) -> Result<(), MongoErr> {
        let mut spec = BsonDocument::new();
        match orderby {
            NORMAL(fields) => {
                for fields.iter().advance |&(k,v)| {
                    spec.append(k, Int32(v as i32));
                }
            },
            _ => return Err(MongoErr::new(
                                ~"cursor::sort",
                                ~"invalid orderby specification",
                                ~"only fields and their orders allowed")),
        }
        self.query_spec.append(~"$orderby", Embedded(~spec));
        Ok(())
    }

    /**
     * Adds flags to Cursor.
     *
     * # Arguments
     * * `flags` - array of `QUERY_FLAGS` (specified above), each
     *              of which to add
     */
    pub fn add_flags(&mut self, flags : ~[QUERY_FLAG]) {
        for flags.iter().advance |&f| {
            self.flags |= (f as i32);
        }
    }

    /**
     * Removes flags from Cursor.
     *
     * # Arguments
     * * `flags` - array of `QUERY_FLAGS` (specified above), each
     *              of which to remove
     */
    pub fn remove_flags(&mut self, flags : ~[QUERY_FLAG]) {
        for flags.iter().advance |&f| {
            self.flags &= !(f as i32);
        }
    }

    /**
     * Modifies size of next batch to fetch on `Cursor` refresh.
     *
     * # Arguments
     * * `sz` - size of next batch to fetch on `Cursor` refresh (`QUERY`
     *          or `GET_MORE`)
     */
    pub fn batch_size(&mut self, sz : i32) {
        self.batch_size = sz;
    }

    /// OTHER USEFUL FUNCTIONS
    /**
     * Returns whether Cursor has a next `~BsonDocument`.
     * Considers the last element of a `Cursor` to be `None`, hence
     * returns `true` at edge case when `Cursor` exhausted naturally.
     */
    pub fn has_next(&mut self) -> bool {
        // return true even if right at end (normal exhaustion of cursor)
        if self.limit != 0 && self.limit >= self.retrieved { true }
        else { self.refresh() != 0 }
    }

    /**
     * Closes cursor by sending OP_KILL_CURSORS message.
     *
     * # Returns
     * () on success, `MongoErr` on failure
     */
    // TODO batch
    pub fn close(&mut self) -> Result<(), MongoErr> {
        if self.id.is_none() {
            return Err(MongoErr::new(
                            ~"cursor::close",
                            ~"no such cursor",
                            ~"cannot close cursor never iterated upon"));
        }

        // set cur_id to be 0
        let cur_id = self.id.unwrap();
        self.id = Some(0);

        // send kill_cursors message
        let kill_msg = mk_kill_cursor(
                            self.client.inc_requestId(),
                            1i32,
                            ~[cur_id]);
        let error = match self.client._send_msg(msg_to_bytes(kill_msg), (&self.db, Some(~[W_N(0)])), false) {
            Ok(reply) => match reply {
                Some(r) => Some(MongoErr::new(
                                ~"cursor::close",
                                ~"unknown error",
                                fmt!("received unexpected response %? from server",
                                    r))),
                None => None,
            },
            Err(e) => Some(e),
        };

        if error.is_none() { Ok(()) }
        else {
            self.iter_err = copy error;
            Err(error.unwrap())
        }
    }

    /**
     * Returns whether this `Cursor` is dead, i.e. has
     * ID of 0.
     *
     * # Returns
     * whether this `Cursor` is dead and can no longer be
     * queried
     */
    pub fn is_dead(&self) -> bool {
        if self.id.is_some() { return (copy self.id).unwrap() == 0; }
        false
    }
    fn add_query_spec(&mut self, doc: &BsonDocument) {
        for doc.fields.iter().advance |&(@k, @v)| {
            self.query_spec.put(k,v);
        }
    }
}

#[cfg(test)]
mod tests {
    //use super::*;
    //use bson::encode::*;
    //use util::*;
    //use coll::*;

/*    #[test]
    fn test_add_index_obj() {
        let mut doc = BsonDocument::new();
        doc.put(~"foo", Double(1f64));
        let mut cursor = Cursor::new(BsonDocument::new(), None, 0i64, 0i32, 10i32, ~[]);
        cursor.hint(SpecObj(doc));

        let mut spec = BsonDocument::new();
        let mut speci = BsonDocument::new();
        speci.put(~"foo", Double(1f64));
        spec.put(~"$hint", Embedded(~speci));

        assert_eq!(cursor.query_spec, spec);
    }
    #[test]
    fn test_add_index_str() {
        let hint = ~"{\"foo\": 1}";
        let mut cursor = Cursor::new(BsonDocument::new(), None, 0i64, 0i32, 10i32, ~[]);
        cursor.hint(SpecNotation(hint));

        let mut spec = BsonDocument::new();
        let mut speci = BsonDocument::new();
        speci.put(~"foo", Double(1f64));
        spec.put(~"$hint", Embedded(~speci));

        assert_eq!(cursor.query_spec, spec);
    }    */
}<|MERGE_RESOLUTION|>--- conflicted
+++ resolved
@@ -40,12 +40,7 @@
     priv skip : i32,                        // number to skip, specify before first "next"
     priv limit : i32,                       // max to return, specify before first "next"
     priv data : ~[~BsonDocument],           // docs stored in cursor
-<<<<<<< HEAD
-    priv i : i32,                           // i64? index within data currently held
-    priv cur_batch_size: uint               // size of the current batch
-=======
     priv done : Cell<bool>,                 // whether [just] finished popping
->>>>>>> 868fea60
 }
 
 ///Iterator implementation, opens access to powerful functions like collect, advance, map, etc.
@@ -64,11 +59,6 @@
         if self.refresh() == 0 {
             return None;
         }
-<<<<<<< HEAD
-        self.i += 1;
-        //Some(copy self.data[self.i-1])
-=======
->>>>>>> 868fea60
         Some(self.data.pop())
     }
 }
@@ -113,12 +103,7 @@
             skip: 0,
             limit: 0,
             data: ~[],
-<<<<<<< HEAD
-            i: 0,
-            cur_batch_size: 0,
-=======
             done: Cell::new(false),
->>>>>>> 868fea60
         }
     }
 
@@ -151,19 +136,12 @@
                         OpReply { header:_, flags:_, cursor_id:id, start:_, nret:n, docs:d } => {
                             self.id = Some(id);
                             self.retrieved = n;
-<<<<<<< HEAD
-                            self.data = d;
-                            self.data.reverse();
-                            self.i = 0;
-                            self.cur_batch_size = self.data.len();
-=======
                             let mut d_tmp = d;
                             d_tmp.reverse();
                             self.data = d_tmp;
                             if !self.done.is_empty() { self.done.take(); }
                             self.done.put_back(false);
 
->>>>>>> 868fea60
                             return n;
                         }
                     },
@@ -192,26 +170,16 @@
             let diff = self.limit - self.retrieved;
             if diff > 0 { return diff; }
         }
-<<<<<<< HEAD
-        if self.i < self.cur_batch_size as i32 {
-            // has_next *within* cursor, so don't get_more
-            return (self.cur_batch_size as i32) - self.i;
-=======
         if self.data.len() > 0 {
             // has_next *within* cursor, so don't get_more
             return self.data.len() as i32;
->>>>>>> 868fea60
         }
 
         // otherwise, no more within cursor, so see if can get_more
         let cur_id = self.id.clone().unwrap();
         if cur_id == 0 {
             // exhausted cursor; return
-<<<<<<< HEAD
-            if self.i > self.cur_batch_size as i32 {
-=======
             if self.done.take() {
->>>>>>> 868fea60
                 // only if cursor exhausted "abnormally", set iter_err
                 self.iter_err = Some(MongoErr::new(
                                         ~"cursor::refresh",
@@ -249,19 +217,12 @@
                         // also update this cursor's fields
                         self.id = Some(id);
                         self.retrieved = self.retrieved + n;
-<<<<<<< HEAD
-                        self.data = d;
-                        self.data.reverse();
-                        self.i = 0;
-                        self.cur_batch_size = self.data.len();
-=======
                         let mut d_tmp = d;
                         d_tmp.reverse();
                         self.data = d_tmp;
                         if !self.done.is_empty() { self.done.take(); }
                         self.done.put_back(false);
 
->>>>>>> 868fea60
                         return n;
                     }
                 },
