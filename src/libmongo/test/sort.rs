/* Copyright 2013 10gen Inc.
 *
 * Licensed under the Apache License, Version 2.0 (the "License");
 * you may not use this file except in compliance with the License.
 * You may obtain a copy of the License at
 *
 * http://www.apache.org/licenses/LICENSE-2.0
 *
 * Unless required by applicable law or agreed to in writing, software
 * distributed under the License is distributed on an "AS IS" BASIS,
 * WITHOUT WARRANTIES OR CONDITIONS OF ANY KIND, either express or implied.
 * See the License for the specific language governing permissions and
 * limitations under the License.
 */
use mongo::client::*;
use mongo::util::*;

use fill_coll::*;

#[test]
fn test_sort() {
    // sort
    let client = @Client::new();
    match client.connect(~"127.0.0.1", 27017 as uint) {
        Ok(_) => (),
        Err(e) => fail!("%s", MongoErr::to_str(e)),
    }

    let n = 105;
    let (coll, _, ins_docs) = fill_coll(~"rust", ~"test_sort", client, n);

    let mut cur = match coll.find(None, None, None) {
        Ok(cursor) => cursor,
        Err(e) => fail!("%s", MongoErr::to_str(e)),
    };

    match cur.sort(NORMAL(~[(~"insert no", DESC)])) {
        Ok(_) => (),
        Err(e) => fail!("%s", MongoErr::to_str(e)),
    }

    let mut i = 0;
    for cur.advance |doc| {
<<<<<<< HEAD
        debug!(fmt!("\n%?", doc));
=======
        assert!(*doc == ins_docs[n-i-1]);
        i += 1;
>>>>>>> 46963385
    }

    match client.disconnect() {
        Ok(_) => (),
        Err(e) => fail!("%s", MongoErr::to_str(e)),
    }
}<|MERGE_RESOLUTION|>--- conflicted
+++ resolved
@@ -41,12 +41,9 @@
 
     let mut i = 0;
     for cur.advance |doc| {
-<<<<<<< HEAD
         debug!(fmt!("\n%?", doc));
-=======
         assert!(*doc == ins_docs[n-i-1]);
         i += 1;
->>>>>>> 46963385
     }
 
     match client.disconnect() {
